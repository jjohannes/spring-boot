/*
 * Copyright 2012-2019 the original author or authors.
 *
 * Licensed under the Apache License, Version 2.0 (the "License");
 * you may not use this file except in compliance with the License.
 * You may obtain a copy of the License at
 *
 *      https://www.apache.org/licenses/LICENSE-2.0
 *
 * Unless required by applicable law or agreed to in writing, software
 * distributed under the License is distributed on an "AS IS" BASIS,
 * WITHOUT WARRANTIES OR CONDITIONS OF ANY KIND, either express or implied.
 * See the License for the specific language governing permissions and
 * limitations under the License.
 */

package org.springframework.boot.autoconfigure.orm.jpa;

import java.sql.Connection;
import java.sql.DatabaseMetaData;
import java.sql.SQLException;
import java.util.Map;

import javax.sql.DataSource;

import org.hibernate.boot.model.naming.ImplicitNamingStrategy;
import org.hibernate.boot.model.naming.ImplicitNamingStrategyJpaCompliantImpl;
import org.hibernate.boot.model.naming.PhysicalNamingStrategy;
import org.hibernate.boot.model.naming.PhysicalNamingStrategyStandardImpl;
import org.junit.Test;

import org.springframework.boot.autoconfigure.AutoConfigurations;
import org.springframework.boot.autoconfigure.TestAutoConfigurationPackage;
import org.springframework.boot.autoconfigure.jdbc.DataSourceAutoConfiguration;
import org.springframework.boot.autoconfigure.orm.jpa.test.City;
import org.springframework.boot.test.context.runner.ApplicationContextRunner;
import org.springframework.context.annotation.Bean;
import org.springframework.context.annotation.Configuration;
import org.springframework.core.annotation.Order;
import org.springframework.orm.jpa.vendor.Database;
import org.springframework.orm.jpa.vendor.HibernateJpaVendorAdapter;
import org.springframework.test.util.ReflectionTestUtils;

import static org.assertj.core.api.Assertions.assertThat;
import static org.mockito.BDDMockito.given;
import static org.mockito.Mockito.mock;

/**
 * Additional tests for {@link HibernateJpaAutoConfiguration}.
 *
 * @author Dave Syer
 * @author Phillip Webb
 * @author Eddú Meléndez
 * @author Stephane Nicoll
 */
public class CustomHibernateJpaAutoConfigurationTests {

	private final ApplicationContextRunner contextRunner = new ApplicationContextRunner()
			.withPropertyValues("spring.datasource.generate-unique-name=true")
			.withUserConfiguration(TestConfiguration.class).withConfiguration(
					AutoConfigurations.of(DataSourceAutoConfiguration.class, HibernateJpaAutoConfiguration.class));

	@Test
	public void namingStrategyDelegatorTakesPrecedence() {
<<<<<<< HEAD
		this.contextRunner.withPropertyValues(
				"spring.jpa.properties.hibernate.ejb.naming_strategy_delegator:"
						+ "org.hibernate.cfg.naming.ImprovedNamingStrategyDelegator")
				.run((context) -> {
					JpaProperties jpaProperties = context.getBean(JpaProperties.class);
					HibernateProperties hibernateProperties = context
							.getBean(HibernateProperties.class);
					Map<String, Object> properties = hibernateProperties
							.determineHibernateProperties(jpaProperties.getProperties(),
									new HibernateSettings());
					assertThat(properties.get("hibernate.ejb.naming_strategy")).isNull();
=======
		this.contextRunner.withPropertyValues("spring.jpa.properties.hibernate.ejb.naming_strategy_delegator:"
				+ "org.hibernate.cfg.naming.ImprovedNamingStrategyDelegator").run((context) -> {
					JpaProperties bean = context.getBean(JpaProperties.class);
					Map<String, Object> hibernateProperties = bean.getHibernateProperties(new HibernateSettings());
					assertThat(hibernateProperties.get("hibernate.ejb.naming_strategy")).isNull();
>>>>>>> c6c139d9
				});
	}

	@Test
	public void namingStrategyBeansAreUsed() {
		this.contextRunner.withUserConfiguration(NamingStrategyConfiguration.class)
				.withPropertyValues("spring.datasource.url:jdbc:h2:mem:naming-strategy-beans").run((context) -> {
					HibernateJpaConfiguration jpaConfiguration = context.getBean(HibernateJpaConfiguration.class);
					Map<String, Object> hibernateProperties = jpaConfiguration.getVendorProperties();
					assertThat(hibernateProperties.get("hibernate.implicit_naming_strategy"))
							.isEqualTo(NamingStrategyConfiguration.implicitNamingStrategy);
					assertThat(hibernateProperties.get("hibernate.physical_naming_strategy"))
							.isEqualTo(NamingStrategyConfiguration.physicalNamingStrategy);
				});
	}

	@Test
	public void hibernatePropertiesCustomizersAreAppliedInOrder() {
		this.contextRunner.withUserConfiguration(HibernatePropertiesCustomizerConfiguration.class).run((context) -> {
			HibernateJpaConfiguration jpaConfiguration = context.getBean(HibernateJpaConfiguration.class);
			Map<String, Object> hibernateProperties = jpaConfiguration.getVendorProperties();
			assertThat(hibernateProperties.get("test.counter")).isEqualTo(2);
		});
	}

	@Test
	public void defaultDatabaseForH2() {
		this.contextRunner.withPropertyValues("spring.datasource.url:jdbc:h2:mem:testdb",
				"spring.datasource.initialization-mode:never").run((context) -> {
					HibernateJpaVendorAdapter bean = context.getBean(HibernateJpaVendorAdapter.class);
					Database database = (Database) ReflectionTestUtils.getField(bean, "database");
					assertThat(database).isEqualTo(Database.H2);
				});
	}

	@Configuration
	@TestAutoConfigurationPackage(City.class)
	protected static class TestConfiguration {

	}

	@Configuration
	protected static class MockDataSourceConfiguration {

		@Bean
		public DataSource dataSource() {
			DataSource dataSource = mock(DataSource.class);
			try {
				given(dataSource.getConnection()).willReturn(mock(Connection.class));
				given(dataSource.getConnection().getMetaData()).willReturn(mock(DatabaseMetaData.class));
			}
			catch (SQLException ex) {
				// Do nothing
			}
			return dataSource;
		}

	}

	@Configuration
	static class NamingStrategyConfiguration {

		static final ImplicitNamingStrategy implicitNamingStrategy = new ImplicitNamingStrategyJpaCompliantImpl();

		static final PhysicalNamingStrategy physicalNamingStrategy = new PhysicalNamingStrategyStandardImpl();

		@Bean
		public ImplicitNamingStrategy implicitNamingStrategy() {
			return implicitNamingStrategy;
		}

		@Bean
		public PhysicalNamingStrategy physicalNamingStrategy() {
			return physicalNamingStrategy;
		}

	}

	@Configuration
	static class HibernatePropertiesCustomizerConfiguration {

		@Bean
		@Order(2)
		public HibernatePropertiesCustomizer sampleCustomizer() {
			return ((hibernateProperties) -> hibernateProperties.put("test.counter", 2));
		}

		@Bean
		@Order(1)
		public HibernatePropertiesCustomizer anotherCustomizer() {
			return ((hibernateProperties) -> hibernateProperties.put("test.counter", 1));
		}

	}

}<|MERGE_RESOLUTION|>--- conflicted
+++ resolved
@@ -62,25 +62,13 @@
 
 	@Test
 	public void namingStrategyDelegatorTakesPrecedence() {
-<<<<<<< HEAD
-		this.contextRunner.withPropertyValues(
-				"spring.jpa.properties.hibernate.ejb.naming_strategy_delegator:"
-						+ "org.hibernate.cfg.naming.ImprovedNamingStrategyDelegator")
-				.run((context) -> {
-					JpaProperties jpaProperties = context.getBean(JpaProperties.class);
-					HibernateProperties hibernateProperties = context
-							.getBean(HibernateProperties.class);
-					Map<String, Object> properties = hibernateProperties
-							.determineHibernateProperties(jpaProperties.getProperties(),
-									new HibernateSettings());
-					assertThat(properties.get("hibernate.ejb.naming_strategy")).isNull();
-=======
 		this.contextRunner.withPropertyValues("spring.jpa.properties.hibernate.ejb.naming_strategy_delegator:"
 				+ "org.hibernate.cfg.naming.ImprovedNamingStrategyDelegator").run((context) -> {
-					JpaProperties bean = context.getBean(JpaProperties.class);
-					Map<String, Object> hibernateProperties = bean.getHibernateProperties(new HibernateSettings());
-					assertThat(hibernateProperties.get("hibernate.ejb.naming_strategy")).isNull();
->>>>>>> c6c139d9
+					JpaProperties jpaProperties = context.getBean(JpaProperties.class);
+					HibernateProperties hibernateProperties = context.getBean(HibernateProperties.class);
+					Map<String, Object> properties = hibernateProperties
+							.determineHibernateProperties(jpaProperties.getProperties(), new HibernateSettings());
+					assertThat(properties.get("hibernate.ejb.naming_strategy")).isNull();
 				});
 	}
 
