--- conflicted
+++ resolved
@@ -1,9 +1,5 @@
 /*
-<<<<<<< HEAD
- * Copyright 2012-2018 the original author or authors.
-=======
  * Copyright 2012-2019 the original author or authors.
->>>>>>> c6c139d9
  *
  * Licensed under the Apache License, Version 2.0 (the "License");
  * you may not use this file except in compliance with the License.
@@ -69,9 +65,8 @@
 
 	@Test
 	public void notRegisteredByDefault() {
-		this.contextRunner.run((context) -> assertThatExceptionOfType(
-				InstanceNotFoundException.class).isThrownBy(
-						() -> this.server.getObjectInstance(createDefaultObjectName())));
+		this.contextRunner.run((context) -> assertThatExceptionOfType(InstanceNotFoundException.class)
+				.isThrownBy(() -> this.server.getObjectInstance(createDefaultObjectName())));
 	}
 
 	@Test
@@ -95,8 +90,7 @@
 						fail("Admin MBean should have been exposed with custom name");
 					}
 					assertThatExceptionOfType(InstanceNotFoundException.class)
-							.isThrownBy(() -> this.server
-									.getObjectInstance(createDefaultObjectName()));
+							.isThrownBy(() -> this.server.getObjectInstance(createDefaultObjectName()));
 				});
 	}
 
@@ -122,23 +116,11 @@
 		SpringApplicationBuilder childBuilder = parentBuilder
 				.child(MultipleMBeanExportersConfiguration.class, SpringApplicationAdminJmxAutoConfiguration.class)
 				.web(WebApplicationType.NONE);
-<<<<<<< HEAD
-		try (ConfigurableApplicationContext parent = parentBuilder
-				.run("--" + ENABLE_ADMIN_PROP);
-				ConfigurableApplicationContext child = childBuilder
-						.run("--" + ENABLE_ADMIN_PROP)) {
-			BeanFactoryUtils.beanOfType(parent.getBeanFactory(),
-					SpringApplicationAdminMXBeanRegistrar.class);
-			assertThatExceptionOfType(NoSuchBeanDefinitionException.class)
-					.isThrownBy(() -> BeanFactoryUtils.beanOfType(child.getBeanFactory(),
-							SpringApplicationAdminMXBeanRegistrar.class));
-=======
 		try (ConfigurableApplicationContext parent = parentBuilder.run("--" + ENABLE_ADMIN_PROP);
 				ConfigurableApplicationContext child = childBuilder.run("--" + ENABLE_ADMIN_PROP)) {
 			BeanFactoryUtils.beanOfType(parent.getBeanFactory(), SpringApplicationAdminMXBeanRegistrar.class);
-			this.thrown.expect(NoSuchBeanDefinitionException.class);
-			BeanFactoryUtils.beanOfType(child.getBeanFactory(), SpringApplicationAdminMXBeanRegistrar.class);
->>>>>>> c6c139d9
+			assertThatExceptionOfType(NoSuchBeanDefinitionException.class).isThrownBy(() -> BeanFactoryUtils
+					.beanOfType(child.getBeanFactory(), SpringApplicationAdminMXBeanRegistrar.class));
 		}
 	}
 
