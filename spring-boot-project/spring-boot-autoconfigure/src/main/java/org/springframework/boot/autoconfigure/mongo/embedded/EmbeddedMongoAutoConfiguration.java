--- conflicted
+++ resolved
@@ -91,30 +91,14 @@
 
 	private final MongoProperties properties;
 
-<<<<<<< HEAD
-	public EmbeddedMongoAutoConfiguration(MongoProperties properties,
-			EmbeddedMongoProperties embeddedProperties) {
-=======
-	private final EmbeddedMongoProperties embeddedProperties;
-
-	private final ApplicationContext context;
-
-	private final IRuntimeConfig runtimeConfig;
-
-	public EmbeddedMongoAutoConfiguration(MongoProperties properties, EmbeddedMongoProperties embeddedProperties,
-			ApplicationContext context, IRuntimeConfig runtimeConfig) {
->>>>>>> 24925c3d
+	public EmbeddedMongoAutoConfiguration(MongoProperties properties, EmbeddedMongoProperties embeddedProperties) {
 		this.properties = properties;
 	}
 
 	@Bean(initMethod = "start", destroyMethod = "stop")
 	@ConditionalOnMissingBean
-<<<<<<< HEAD
-	public MongodExecutable embeddedMongoServer(IMongodConfig mongodConfig,
-			IRuntimeConfig runtimeConfig, ApplicationContext context) throws IOException {
-=======
-	public MongodExecutable embeddedMongoServer(IMongodConfig mongodConfig) throws IOException {
->>>>>>> 24925c3d
+	public MongodExecutable embeddedMongoServer(IMongodConfig mongodConfig, IRuntimeConfig runtimeConfig,
+			ApplicationContext context) throws IOException {
 		Integer configuredPort = this.properties.getPort();
 		if (configuredPort == null || configuredPort == 0) {
 			setEmbeddedPort(context, mongodConfig.net().getPort());
@@ -132,17 +116,9 @@
 
 	@Bean
 	@ConditionalOnMissingBean
-<<<<<<< HEAD
-	public IMongodConfig embeddedMongoConfiguration(
-			EmbeddedMongoProperties embeddedProperties) throws IOException {
-		MongodConfigBuilder builder = new MongodConfigBuilder()
-				.version(determineVersion(embeddedProperties));
+	public IMongodConfig embeddedMongoConfiguration(EmbeddedMongoProperties embeddedProperties) throws IOException {
+		MongodConfigBuilder builder = new MongodConfigBuilder().version(determineVersion(embeddedProperties));
 		EmbeddedMongoProperties.Storage storage = embeddedProperties.getStorage();
-=======
-	public IMongodConfig embeddedMongoConfiguration() throws IOException {
-		MongodConfigBuilder builder = new MongodConfigBuilder().version(determineVersion());
-		EmbeddedMongoProperties.Storage storage = this.embeddedProperties.getStorage();
->>>>>>> 24925c3d
 		if (storage != null) {
 			String databaseDir = storage.getDatabaseDir();
 			String replSetName = storage.getReplSetName();
@@ -160,30 +136,17 @@
 		return builder.build();
 	}
 
-	private IFeatureAwareVersion determineVersion(
-			EmbeddedMongoProperties embeddedProperties) {
+	private IFeatureAwareVersion determineVersion(EmbeddedMongoProperties embeddedProperties) {
 		if (embeddedProperties.getFeatures() == null) {
 			for (Version version : Version.values()) {
-<<<<<<< HEAD
 				if (version.asInDownloadPath().equals(embeddedProperties.getVersion())) {
 					return version;
 				}
 			}
-			return Versions
-					.withFeatures(new GenericVersion(embeddedProperties.getVersion()));
+			return Versions.withFeatures(new GenericVersion(embeddedProperties.getVersion()));
 		}
 		return Versions.withFeatures(new GenericVersion(embeddedProperties.getVersion()),
 				embeddedProperties.getFeatures().toArray(new Feature[0]));
-=======
-				if (version.asInDownloadPath().equals(this.embeddedProperties.getVersion())) {
-					return version;
-				}
-			}
-			return Versions.withFeatures(new GenericVersion(this.embeddedProperties.getVersion()));
-		}
-		return Versions.withFeatures(new GenericVersion(this.embeddedProperties.getVersion()),
-				this.embeddedProperties.getFeatures().toArray(new Feature[0]));
->>>>>>> 24925c3d
 	}
 
 	private InetAddress getHost() throws UnknownHostException {
@@ -224,19 +187,14 @@
 	static class RuntimeConfigConfiguration {
 
 		@Bean
-<<<<<<< HEAD
 		public IRuntimeConfig embeddedMongoRuntimeConfig(
 				ObjectProvider<DownloadConfigBuilderCustomizer> downloadConfigBuilderCustomizers) {
-			Logger logger = LoggerFactory
-					.getLogger(getClass().getPackage().getName() + ".EmbeddedMongo");
-			ProcessOutput processOutput = new ProcessOutput(
-					Processors.logTo(logger, Slf4jLevel.INFO),
-					Processors.logTo(logger, Slf4jLevel.ERROR), Processors.named(
-							"[console>]", Processors.logTo(logger, Slf4jLevel.DEBUG)));
-			return new RuntimeConfigBuilder().defaultsWithLogger(Command.MongoD, logger)
-					.processOutput(processOutput)
-					.artifactStore(getArtifactStore(logger,
-							downloadConfigBuilderCustomizers.orderedStream()))
+			Logger logger = LoggerFactory.getLogger(getClass().getPackage().getName() + ".EmbeddedMongo");
+			ProcessOutput processOutput = new ProcessOutput(Processors.logTo(logger, Slf4jLevel.INFO),
+					Processors.logTo(logger, Slf4jLevel.ERROR),
+					Processors.named("[console>]", Processors.logTo(logger, Slf4jLevel.DEBUG)));
+			return new RuntimeConfigBuilder().defaultsWithLogger(Command.MongoD, logger).processOutput(processOutput)
+					.artifactStore(getArtifactStore(logger, downloadConfigBuilderCustomizers.orderedStream()))
 					.daemonProcess(false).build();
 		}
 
@@ -245,25 +203,9 @@
 			DownloadConfigBuilder downloadConfigBuilder = new DownloadConfigBuilder()
 					.defaultsForCommand(Command.MongoD);
 			downloadConfigBuilder.progressListener(new Slf4jProgressListener(logger));
-			downloadConfigBuilderCustomizers
-					.forEach((customizer) -> customizer.customize(downloadConfigBuilder));
+			downloadConfigBuilderCustomizers.forEach((customizer) -> customizer.customize(downloadConfigBuilder));
 			IDownloadConfig downloadConfig = downloadConfigBuilder.build();
-			return new ExtractedArtifactStoreBuilder().defaults(Command.MongoD)
-					.download(downloadConfig);
-=======
-		public IRuntimeConfig embeddedMongoRuntimeConfig() {
-			Logger logger = LoggerFactory.getLogger(getClass().getPackage().getName() + ".EmbeddedMongo");
-			ProcessOutput processOutput = new ProcessOutput(Processors.logTo(logger, Slf4jLevel.INFO),
-					Processors.logTo(logger, Slf4jLevel.ERROR),
-					Processors.named("[console>]", Processors.logTo(logger, Slf4jLevel.DEBUG)));
-			return new RuntimeConfigBuilder().defaultsWithLogger(Command.MongoD, logger).processOutput(processOutput)
-					.artifactStore(getArtifactStore(logger)).daemonProcess(false).build();
-		}
-
-		private ArtifactStoreBuilder getArtifactStore(Logger logger) {
-			return new ExtractedArtifactStoreBuilder().defaults(Command.MongoD).download(new DownloadConfigBuilder()
-					.defaultsForCommand(Command.MongoD).progressListener(new Slf4jProgressListener(logger)).build());
->>>>>>> 24925c3d
+			return new ExtractedArtifactStoreBuilder().defaults(Command.MongoD).download(downloadConfig);
 		}
 
 	}
@@ -286,14 +228,8 @@
 	 * Additional configuration to ensure that {@link MongoClient} beans depend on the
 	 * {@code embeddedMongoServer} bean.
 	 */
-<<<<<<< HEAD
 	@Configuration(proxyBeanMethods = false)
-	@ConditionalOnClass({ com.mongodb.reactivestreams.client.MongoClient.class,
-			ReactiveMongoClientFactoryBean.class })
-=======
-	@Configuration
 	@ConditionalOnClass({ com.mongodb.reactivestreams.client.MongoClient.class, ReactiveMongoClientFactoryBean.class })
->>>>>>> 24925c3d
 	protected static class EmbeddedReactiveMongoDependencyConfiguration
 			extends ReactiveStreamsMongoClientDependsOnBeanFactoryPostProcessor {
 
