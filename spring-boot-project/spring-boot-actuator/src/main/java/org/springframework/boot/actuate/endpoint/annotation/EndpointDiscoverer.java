/*
 * Copyright 2012-2019 the original author or authors.
 *
 * Licensed under the Apache License, Version 2.0 (the "License");
 * you may not use this file except in compliance with the License.
 * You may obtain a copy of the License at
 *
 *      https://www.apache.org/licenses/LICENSE-2.0
 *
 * Unless required by applicable law or agreed to in writing, software
 * distributed under the License is distributed on an "AS IS" BASIS,
 * WITHOUT WARRANTIES OR CONDITIONS OF ANY KIND, either express or implied.
 * See the License for the specific language governing permissions and
 * limitations under the License.
 */

package org.springframework.boot.actuate.endpoint.annotation;

import java.util.Collection;
import java.util.Collections;
import java.util.HashSet;
import java.util.LinkedHashMap;
import java.util.LinkedHashSet;
import java.util.List;
import java.util.Map;
import java.util.Objects;
import java.util.Set;
import java.util.concurrent.ConcurrentHashMap;
import java.util.function.Function;
import java.util.function.Supplier;
import java.util.stream.Collectors;

import org.springframework.aop.scope.ScopedProxyUtils;
import org.springframework.beans.BeanUtils;
import org.springframework.beans.factory.BeanFactoryUtils;
import org.springframework.boot.actuate.endpoint.EndpointFilter;
import org.springframework.boot.actuate.endpoint.EndpointId;
import org.springframework.boot.actuate.endpoint.EndpointsSupplier;
import org.springframework.boot.actuate.endpoint.ExposableEndpoint;
import org.springframework.boot.actuate.endpoint.Operation;
import org.springframework.boot.actuate.endpoint.invoke.OperationInvoker;
import org.springframework.boot.actuate.endpoint.invoke.OperationInvokerAdvisor;
import org.springframework.boot.actuate.endpoint.invoke.ParameterValueMapper;
import org.springframework.boot.util.LambdaSafe;
import org.springframework.context.ApplicationContext;
import org.springframework.core.ResolvableType;
import org.springframework.core.annotation.AnnotatedElementUtils;
import org.springframework.core.annotation.AnnotationAttributes;
import org.springframework.util.Assert;
import org.springframework.util.CollectionUtils;
import org.springframework.util.LinkedMultiValueMap;
import org.springframework.util.MultiValueMap;
import org.springframework.util.StringUtils;

/**
 * A Base for {@link EndpointsSupplier} implementations that discover
 * {@link Endpoint @Endpoint} beans and {@link EndpointExtension @EndpointExtension} beans
 * in an application context.
 *
 * @param <E> the endpoint type
 * @param <O> the operation type
 * @author Andy Wilkinson
 * @author Stephane Nicoll
 * @author Phillip Webb
 * @since 2.0.0
 */
public abstract class EndpointDiscoverer<E extends ExposableEndpoint<O>, O extends Operation>
		implements EndpointsSupplier<E> {

	private final ApplicationContext applicationContext;

	private final Collection<EndpointFilter<E>> filters;

	private final DiscoveredOperationsFactory<O> operationsFactory;

	private final Map<EndpointBean, E> filterEndpoints = new ConcurrentHashMap<>();

	private volatile Collection<E> endpoints;

	/**
	 * Create a new {@link EndpointDiscoverer} instance.
	 * @param applicationContext the source application context
	 * @param parameterValueMapper the parameter value mapper
	 * @param invokerAdvisors invoker advisors to apply
	 * @param filters filters to apply
	 */
	public EndpointDiscoverer(ApplicationContext applicationContext, ParameterValueMapper parameterValueMapper,
			Collection<OperationInvokerAdvisor> invokerAdvisors, Collection<EndpointFilter<E>> filters) {
		Assert.notNull(applicationContext, "ApplicationContext must not be null");
		Assert.notNull(parameterValueMapper, "ParameterValueMapper must not be null");
		Assert.notNull(invokerAdvisors, "InvokerAdvisors must not be null");
		Assert.notNull(filters, "Filters must not be null");
		this.applicationContext = applicationContext;
		this.filters = Collections.unmodifiableCollection(filters);
		this.operationsFactory = getOperationsFactory(parameterValueMapper, invokerAdvisors);
	}

	private DiscoveredOperationsFactory<O> getOperationsFactory(ParameterValueMapper parameterValueMapper,
			Collection<OperationInvokerAdvisor> invokerAdvisors) {
		return new DiscoveredOperationsFactory<O>(parameterValueMapper, invokerAdvisors) {

			@Override
			protected O createOperation(EndpointId endpointId, DiscoveredOperationMethod operationMethod,
					OperationInvoker invoker) {
				return EndpointDiscoverer.this.createOperation(endpointId, operationMethod, invoker);
			}

		};
	}

	@Override
	public final Collection<E> getEndpoints() {
		if (this.endpoints == null) {
			this.endpoints = discoverEndpoints();
		}
		return this.endpoints;
	}

	private Collection<E> discoverEndpoints() {
		Collection<EndpointBean> endpointBeans = createEndpointBeans();
		addExtensionBeans(endpointBeans);
		return convertToEndpoints(endpointBeans);
	}

	private Collection<EndpointBean> createEndpointBeans() {
		Map<EndpointId, EndpointBean> byId = new LinkedHashMap<>();
		String[] beanNames = BeanFactoryUtils.beanNamesForAnnotationIncludingAncestors(this.applicationContext,
				Endpoint.class);
		for (String beanName : beanNames) {
			if (!ScopedProxyUtils.isScopedTarget(beanName)) {
				EndpointBean endpointBean = createEndpointBean(beanName);
				EndpointBean previous = byId.putIfAbsent(endpointBean.getId(), endpointBean);
				Assert.state(previous == null, () -> "Found two endpoints with the id '" + endpointBean.getId() + "': '"
						+ endpointBean.getBeanName() + "' and '" + previous.getBeanName() + "'");
			}
		}
		return byId.values();
	}

	private EndpointBean createEndpointBean(String beanName) {
		Object bean = this.applicationContext.getBean(beanName);
		return new EndpointBean(beanName, bean);
	}

	private void addExtensionBeans(Collection<EndpointBean> endpointBeans) {
		Map<EndpointId, EndpointBean> byId = endpointBeans.stream()
<<<<<<< HEAD
				.collect(Collectors.toMap(EndpointBean::getId, Function.identity()));
		String[] beanNames = BeanFactoryUtils.beanNamesForAnnotationIncludingAncestors(
				this.applicationContext, EndpointExtension.class);
=======
				.collect(Collectors.toMap(EndpointBean::getId, (bean) -> bean));
		String[] beanNames = BeanFactoryUtils.beanNamesForAnnotationIncludingAncestors(this.applicationContext,
				EndpointExtension.class);
>>>>>>> c6c139d9
		for (String beanName : beanNames) {
			ExtensionBean extensionBean = createExtensionBean(beanName);
			EndpointBean endpointBean = byId.get(extensionBean.getEndpointId());
			Assert.state(endpointBean != null, () -> ("Invalid extension '" + extensionBean.getBeanName()
					+ "': no endpoint found with id '" + extensionBean.getEndpointId() + "'"));
			addExtensionBean(endpointBean, extensionBean);
		}
	}

	private ExtensionBean createExtensionBean(String beanName) {
		Object bean = this.applicationContext.getBean(beanName);
		return new ExtensionBean(beanName, bean);
	}

	private void addExtensionBean(EndpointBean endpointBean, ExtensionBean extensionBean) {
		if (isExtensionExposed(endpointBean, extensionBean)) {
			Assert.state(isEndpointExposed(endpointBean) || isEndpointFiltered(endpointBean),
					() -> "Endpoint bean '" + endpointBean.getBeanName() + "' cannot support the extension bean '"
							+ extensionBean.getBeanName() + "'");
			endpointBean.addExtension(extensionBean);
		}
	}

	private Collection<E> convertToEndpoints(Collection<EndpointBean> endpointBeans) {
		Set<E> endpoints = new LinkedHashSet<>();
		for (EndpointBean endpointBean : endpointBeans) {
			if (isEndpointExposed(endpointBean)) {
				endpoints.add(convertToEndpoint(endpointBean));
			}
		}
		return Collections.unmodifiableSet(endpoints);
	}

	private E convertToEndpoint(EndpointBean endpointBean) {
		MultiValueMap<OperationKey, O> indexed = new LinkedMultiValueMap<>();
		EndpointId id = endpointBean.getId();
		addOperations(indexed, id, endpointBean.getBean(), false);
		if (endpointBean.getExtensions().size() > 1) {
			String extensionBeans = endpointBean.getExtensions().stream().map(ExtensionBean::getBeanName)
					.collect(Collectors.joining(", "));
			throw new IllegalStateException("Found multiple extensions for the endpoint bean "
					+ endpointBean.getBeanName() + " (" + extensionBeans + ")");
		}
		for (ExtensionBean extensionBean : endpointBean.getExtensions()) {
			addOperations(indexed, id, extensionBean.getBean(), true);
		}
		assertNoDuplicateOperations(endpointBean, indexed);
		List<O> operations = indexed.values().stream().map(this::getLast).filter(Objects::nonNull)
				.collect(Collectors.collectingAndThen(Collectors.toList(), Collections::unmodifiableList));
		return createEndpoint(endpointBean.getBean(), id, endpointBean.isEnabledByDefault(), operations);
	}

	private void addOperations(MultiValueMap<OperationKey, O> indexed, EndpointId id, Object target,
			boolean replaceLast) {
		Set<OperationKey> replacedLast = new HashSet<>();
		Collection<O> operations = this.operationsFactory.createOperations(id, target);
		for (O operation : operations) {
			OperationKey key = createOperationKey(operation);
			O last = getLast(indexed.get(key));
			if (replaceLast && replacedLast.add(key) && last != null) {
				indexed.get(key).remove(last);
			}
			indexed.add(key, operation);
		}
	}

	private <T> T getLast(List<T> list) {
		return CollectionUtils.isEmpty(list) ? null : list.get(list.size() - 1);
	}

	private void assertNoDuplicateOperations(EndpointBean endpointBean, MultiValueMap<OperationKey, O> indexed) {
		List<OperationKey> duplicates = indexed.entrySet().stream().filter((entry) -> entry.getValue().size() > 1)
				.map(Map.Entry::getKey).collect(Collectors.toList());
		if (!duplicates.isEmpty()) {
			Set<ExtensionBean> extensions = endpointBean.getExtensions();
			String extensionBeanNames = extensions.stream().map(ExtensionBean::getBeanName)
					.collect(Collectors.joining(", "));
			throw new IllegalStateException("Unable to map duplicate endpoint operations: " + duplicates.toString()
					+ " to " + endpointBean.getBeanName()
					+ (extensions.isEmpty() ? "" : " (" + extensionBeanNames + ")"));
		}
	}

	private boolean isExtensionExposed(EndpointBean endpointBean, ExtensionBean extensionBean) {
		return isFilterMatch(extensionBean.getFilter(), endpointBean) && isExtensionExposed(extensionBean.getBean());
	}

	/**
	 * Determine if an extension bean should be exposed. Subclasses can override this
	 * method to provide additional logic.
	 * @param extensionBean the extension bean
	 * @return {@code true} if the extension is exposed
	 */
	protected boolean isExtensionExposed(Object extensionBean) {
		return true;
	}

	private boolean isEndpointExposed(EndpointBean endpointBean) {
		return isFilterMatch(endpointBean.getFilter(), endpointBean) && !isEndpointFiltered(endpointBean)
				&& isEndpointExposed(endpointBean.getBean());
	}

	/**
	 * Determine if an endpoint bean should be exposed. Subclasses can override this
	 * method to provide additional logic.
	 * @param endpointBean the endpoint bean
	 * @return {@code true} if the endpoint is exposed
	 */
	protected boolean isEndpointExposed(Object endpointBean) {
		return true;
	}

	private boolean isEndpointFiltered(EndpointBean endpointBean) {
		for (EndpointFilter<E> filter : this.filters) {
			if (!isFilterMatch(filter, endpointBean)) {
				return true;
			}
		}
		return false;
	}

	@SuppressWarnings("unchecked")
	private boolean isFilterMatch(Class<?> filter, EndpointBean endpointBean) {
		if (!isEndpointExposed(endpointBean.getBean())) {
			return false;
		}
		if (filter == null) {
			return true;
		}
		E endpoint = getFilterEndpoint(endpointBean);
		Class<?> generic = ResolvableType.forClass(EndpointFilter.class, filter).resolveGeneric(0);
		if (generic == null || generic.isInstance(endpoint)) {
			EndpointFilter<E> instance = (EndpointFilter<E>) BeanUtils.instantiateClass(filter);
			return isFilterMatch(instance, endpoint);
		}
		return false;

	}

	private boolean isFilterMatch(EndpointFilter<E> filter, EndpointBean endpointBean) {
		return isFilterMatch(filter, getFilterEndpoint(endpointBean));
	}

	@SuppressWarnings("unchecked")
	private boolean isFilterMatch(EndpointFilter<E> filter, E endpoint) {
		return LambdaSafe.callback(EndpointFilter.class, filter, endpoint).withLogger(EndpointDiscoverer.class)
				.invokeAnd((f) -> f.match(endpoint)).get();
	}

	private E getFilterEndpoint(EndpointBean endpointBean) {
		E endpoint = this.filterEndpoints.get(endpointBean);
		if (endpoint == null) {
			endpoint = createEndpoint(endpointBean.getBean(), endpointBean.getId(), endpointBean.isEnabledByDefault(),
					Collections.emptySet());
			this.filterEndpoints.put(endpointBean, endpoint);
		}
		return endpoint;
	}

	@SuppressWarnings("unchecked")
	protected Class<? extends E> getEndpointType() {
		return (Class<? extends E>) ResolvableType.forClass(EndpointDiscoverer.class, getClass()).resolveGeneric(0);
	}

	/**
	 * Factory method called to create the {@link ExposableEndpoint endpoint}.
	 * @param endpointBean the source endpoint bean
	 * @param id the ID of the endpoint
	 * @param enabledByDefault if the endpoint is enabled by default
	 * @param operations the endpoint operations
	 * @return a created endpoint (a {@link DiscoveredEndpoint} is recommended)
	 */
<<<<<<< HEAD
	protected abstract E createEndpoint(Object endpointBean, EndpointId id,
			boolean enabledByDefault, Collection<O> operations);
=======
	protected E createEndpoint(Object endpointBean, EndpointId id, boolean enabledByDefault, Collection<O> operations) {
		return createEndpoint(endpointBean, (id != null) ? id.toString() : null, enabledByDefault, operations);
	}

	/**
	 * Factory method called to create the {@link ExposableEndpoint endpoint}.
	 * @param endpointBean the source endpoint bean
	 * @param id the ID of the endpoint
	 * @param enabledByDefault if the endpoint is enabled by default
	 * @param operations the endpoint operations
	 * @return a created endpoint (a {@link DiscoveredEndpoint} is recommended)
	 * @deprecated Since 2.0.6 in favor of
	 * {@link #createEndpoint(Object, EndpointId, boolean, Collection)}
	 */
	@Deprecated
	protected abstract E createEndpoint(Object endpointBean, String id, boolean enabledByDefault,
			Collection<O> operations);
>>>>>>> c6c139d9

	/**
	 * Factory method to create an {@link Operation endpoint operation}.
	 * @param endpointId the endpoint id
	 * @param operationMethod the operation method
	 * @param invoker the invoker to use
	 * @return a created operation
<<<<<<< HEAD
	 */
	protected abstract O createOperation(EndpointId endpointId,
			DiscoveredOperationMethod operationMethod, OperationInvoker invoker);
=======
	 * @since 2.0.6
	 */
	protected O createOperation(EndpointId endpointId, DiscoveredOperationMethod operationMethod,
			OperationInvoker invoker) {
		return createOperation((endpointId != null) ? endpointId.toString() : null, operationMethod, invoker);
	}

	/**
	 * Factory method to create an {@link Operation endpoint operation}.
	 * @param endpointId the endpoint id
	 * @param operationMethod the operation method
	 * @param invoker the invoker to use
	 * @return a created operation
	 * @deprecated since 2.0.6 in favor of
	 * {@link #createOperation(EndpointId, DiscoveredOperationMethod, OperationInvoker)}
	 */
	@Deprecated
	protected abstract O createOperation(String endpointId, DiscoveredOperationMethod operationMethod,
			OperationInvoker invoker);
>>>>>>> c6c139d9

	/**
	 * Create an {@link OperationKey} for the given operation.
	 * @param operation the source operation
	 * @return the operation key
	 */
	protected abstract OperationKey createOperationKey(O operation);

	/**
	 * A key generated for an {@link Operation} based on specific criteria from the actual
	 * operation implementation.
	 */
	protected static final class OperationKey {

		private final Object key;

		private final Supplier<String> description;

		/**
		 * Create a new {@link OperationKey} instance.
		 * @param key the underlying key for the operation
		 * @param description a human readable description of the key
		 */
		public OperationKey(Object key, Supplier<String> description) {
			Assert.notNull(key, "Key must not be null");
			Assert.notNull(description, "Description must not be null");
			this.key = key;
			this.description = description;
		}

		@Override
		public boolean equals(Object obj) {
			if (obj == this) {
				return true;
			}
			if (obj == null || getClass() != obj.getClass()) {
				return false;
			}
			return this.key.equals(((OperationKey) obj).key);
		}

		@Override
		public int hashCode() {
			return this.key.hashCode();
		}

		@Override
		public String toString() {
			return this.description.get();
		}

	}

	/**
	 * Information about an {@link Endpoint @Endpoint} bean.
	 */
	private static class EndpointBean {

		private final String beanName;

		private final Object bean;

		private final EndpointId id;

		private boolean enabledByDefault;

		private final Class<?> filter;

		private Set<ExtensionBean> extensions = new LinkedHashSet<>();

		EndpointBean(String beanName, Object bean) {
			AnnotationAttributes attributes = AnnotatedElementUtils.findMergedAnnotationAttributes(bean.getClass(),
					Endpoint.class, true, true);
			String id = attributes.getString("id");
			Assert.state(StringUtils.hasText(id),
					() -> "No @Endpoint id attribute specified for " + bean.getClass().getName());
			this.beanName = beanName;
			this.bean = bean;
			this.id = EndpointId.of(id);
			this.enabledByDefault = (Boolean) attributes.get("enableByDefault");
			this.filter = getFilter(this.bean.getClass());
		}

		public void addExtension(ExtensionBean extensionBean) {
			this.extensions.add(extensionBean);
		}

		public Set<ExtensionBean> getExtensions() {
			return this.extensions;
		}

		private Class<?> getFilter(Class<?> type) {
			AnnotationAttributes attributes = AnnotatedElementUtils.getMergedAnnotationAttributes(type,
					FilteredEndpoint.class);
			if (attributes == null) {
				return null;
			}
			return attributes.getClass("value");
		}

		public String getBeanName() {
			return this.beanName;
		}

		public Object getBean() {
			return this.bean;
		}

		public EndpointId getId() {
			return this.id;
		}

		public boolean isEnabledByDefault() {
			return this.enabledByDefault;
		}

		public Class<?> getFilter() {
			return this.filter;
		}

	}

	/**
	 * Information about an {@link EndpointExtension EndpointExtension} bean.
	 */
	private static class ExtensionBean {

		private final String beanName;

		private final Object bean;

		private final EndpointId endpointId;

		private final Class<?> filter;

		ExtensionBean(String beanName, Object bean) {
			this.bean = bean;
			this.beanName = beanName;
			AnnotationAttributes attributes = AnnotatedElementUtils.getMergedAnnotationAttributes(bean.getClass(),
					EndpointExtension.class);
			Class<?> endpointType = attributes.getClass("endpoint");
			AnnotationAttributes endpointAttributes = AnnotatedElementUtils.findMergedAnnotationAttributes(endpointType,
					Endpoint.class, true, true);
			Assert.state(endpointAttributes != null,
					() -> "Extension " + endpointType.getName() + " does not specify an endpoint");
			this.endpointId = EndpointId.of(endpointAttributes.getString("id"));
			this.filter = attributes.getClass("filter");
		}

		public String getBeanName() {
			return this.beanName;
		}

		public Object getBean() {
			return this.bean;
		}

		public EndpointId getEndpointId() {
			return this.endpointId;
		}

		public Class<?> getFilter() {
			return this.filter;
		}

	}

}<|MERGE_RESOLUTION|>--- conflicted
+++ resolved
@@ -144,15 +144,9 @@
 
 	private void addExtensionBeans(Collection<EndpointBean> endpointBeans) {
 		Map<EndpointId, EndpointBean> byId = endpointBeans.stream()
-<<<<<<< HEAD
 				.collect(Collectors.toMap(EndpointBean::getId, Function.identity()));
-		String[] beanNames = BeanFactoryUtils.beanNamesForAnnotationIncludingAncestors(
-				this.applicationContext, EndpointExtension.class);
-=======
-				.collect(Collectors.toMap(EndpointBean::getId, (bean) -> bean));
 		String[] beanNames = BeanFactoryUtils.beanNamesForAnnotationIncludingAncestors(this.applicationContext,
 				EndpointExtension.class);
->>>>>>> c6c139d9
 		for (String beanName : beanNames) {
 			ExtensionBean extensionBean = createExtensionBean(beanName);
 			EndpointBean endpointBean = byId.get(extensionBean.getEndpointId());
@@ -325,28 +319,8 @@
 	 * @param operations the endpoint operations
 	 * @return a created endpoint (a {@link DiscoveredEndpoint} is recommended)
 	 */
-<<<<<<< HEAD
-	protected abstract E createEndpoint(Object endpointBean, EndpointId id,
-			boolean enabledByDefault, Collection<O> operations);
-=======
-	protected E createEndpoint(Object endpointBean, EndpointId id, boolean enabledByDefault, Collection<O> operations) {
-		return createEndpoint(endpointBean, (id != null) ? id.toString() : null, enabledByDefault, operations);
-	}
-
-	/**
-	 * Factory method called to create the {@link ExposableEndpoint endpoint}.
-	 * @param endpointBean the source endpoint bean
-	 * @param id the ID of the endpoint
-	 * @param enabledByDefault if the endpoint is enabled by default
-	 * @param operations the endpoint operations
-	 * @return a created endpoint (a {@link DiscoveredEndpoint} is recommended)
-	 * @deprecated Since 2.0.6 in favor of
-	 * {@link #createEndpoint(Object, EndpointId, boolean, Collection)}
-	 */
-	@Deprecated
-	protected abstract E createEndpoint(Object endpointBean, String id, boolean enabledByDefault,
+	protected abstract E createEndpoint(Object endpointBean, EndpointId id, boolean enabledByDefault,
 			Collection<O> operations);
->>>>>>> c6c139d9
 
 	/**
 	 * Factory method to create an {@link Operation endpoint operation}.
@@ -354,31 +328,9 @@
 	 * @param operationMethod the operation method
 	 * @param invoker the invoker to use
 	 * @return a created operation
-<<<<<<< HEAD
-	 */
-	protected abstract O createOperation(EndpointId endpointId,
-			DiscoveredOperationMethod operationMethod, OperationInvoker invoker);
-=======
-	 * @since 2.0.6
-	 */
-	protected O createOperation(EndpointId endpointId, DiscoveredOperationMethod operationMethod,
-			OperationInvoker invoker) {
-		return createOperation((endpointId != null) ? endpointId.toString() : null, operationMethod, invoker);
-	}
-
-	/**
-	 * Factory method to create an {@link Operation endpoint operation}.
-	 * @param endpointId the endpoint id
-	 * @param operationMethod the operation method
-	 * @param invoker the invoker to use
-	 * @return a created operation
-	 * @deprecated since 2.0.6 in favor of
-	 * {@link #createOperation(EndpointId, DiscoveredOperationMethod, OperationInvoker)}
-	 */
-	@Deprecated
-	protected abstract O createOperation(String endpointId, DiscoveredOperationMethod operationMethod,
+	 */
+	protected abstract O createOperation(EndpointId endpointId, DiscoveredOperationMethod operationMethod,
 			OperationInvoker invoker);
->>>>>>> c6c139d9
 
 	/**
 	 * Create an {@link OperationKey} for the given operation.
