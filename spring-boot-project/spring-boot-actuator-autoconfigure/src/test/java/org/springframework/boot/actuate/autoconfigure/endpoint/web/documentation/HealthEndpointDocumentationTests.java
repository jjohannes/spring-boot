/*
 * Copyright 2012-2019 the original author or authors.
 *
 * Licensed under the Apache License, Version 2.0 (the "License");
 * you may not use this file except in compliance with the License.
 * You may obtain a copy of the License at
 *
 *      https://www.apache.org/licenses/LICENSE-2.0
 *
 * Unless required by applicable law or agreed to in writing, software
 * distributed under the License is distributed on an "AS IS" BASIS,
 * WITHOUT WARRANTIES OR CONDITIONS OF ANY KIND, either express or implied.
 * See the License for the specific language governing permissions and
 * limitations under the License.
 */

package org.springframework.boot.actuate.autoconfigure.endpoint.web.documentation;

import java.io.File;
import java.util.Arrays;
import java.util.LinkedHashMap;
import java.util.List;
import java.util.Map;

import javax.sql.DataSource;

import org.junit.Test;

import org.springframework.boot.actuate.health.CompositeHealthIndicator;
import org.springframework.boot.actuate.health.Health;
import org.springframework.boot.actuate.health.HealthEndpoint;
import org.springframework.boot.actuate.health.HealthIndicator;
import org.springframework.boot.actuate.health.HealthIndicatorRegistryFactory;
import org.springframework.boot.actuate.health.OrderedHealthAggregator;
import org.springframework.boot.actuate.jdbc.DataSourceHealthIndicator;
import org.springframework.boot.actuate.system.DiskSpaceHealthIndicator;
import org.springframework.boot.autoconfigure.ImportAutoConfiguration;
import org.springframework.boot.autoconfigure.jdbc.DataSourceAutoConfiguration;
import org.springframework.context.annotation.Bean;
import org.springframework.context.annotation.Configuration;
import org.springframework.context.annotation.Import;
import org.springframework.restdocs.payload.FieldDescriptor;
import org.springframework.util.unit.DataSize;

import static org.springframework.restdocs.mockmvc.MockMvcRestDocumentation.document;
import static org.springframework.restdocs.payload.PayloadDocumentation.fieldWithPath;
import static org.springframework.restdocs.payload.PayloadDocumentation.responseFields;
import static org.springframework.restdocs.payload.PayloadDocumentation.subsectionWithPath;
import static org.springframework.test.web.servlet.request.MockMvcRequestBuilders.get;
import static org.springframework.test.web.servlet.result.MockMvcResultMatchers.status;

/**
 * Tests for generating documentation describing the {@link HealthEndpoint}.
 *
 * @author Andy Wilkinson
 * @author Stephane Nicoll
 */
public class HealthEndpointDocumentationTests extends MockMvcEndpointDocumentationTests {

	private static final List<FieldDescriptor> componentFields = Arrays.asList(
			fieldWithPath("status")
					.description("Status of a specific part of the application"),
			subsectionWithPath("details").description(
					"Details of the health of a specific part of the" + " application."));

	@Test
	public void health() throws Exception {
		this.mockMvc.perform(get("/actuator/health")).andExpect(status().isOk()).andDo(document("health",
				responseFields(fieldWithPath("status").description("Overall status of the application."),
						fieldWithPath("details")
								.description("Details of the health of the application. Presence is controlled by "
										+ "`management.endpoint.health.show-details`)."),
						fieldWithPath("details.*.status").description("Status of a specific part of the application."),
						subsectionWithPath("details.*.details")
								.description("Details of the health of a specific part of the" + " application."))));
	}

	@Test
	public void healthComponent() throws Exception {
		this.mockMvc.perform(get("/actuator/health/db")).andExpect(status().isOk())
				.andDo(document("health/component", responseFields(componentFields)));
	}

	@Test
	public void healthComponentInstance() throws Exception {
		this.mockMvc.perform(get("/actuator/health/broker/us1"))
				.andExpect(status().isOk())
				.andDo(document("health/instance", responseFields(componentFields)));
	}

	@Configuration
	@Import(BaseDocumentationConfiguration.class)
	@ImportAutoConfiguration(DataSourceAutoConfiguration.class)
	static class TestConfiguration {

		@Bean
		public HealthEndpoint endpoint(Map<String, HealthIndicator> healthIndicators) {
<<<<<<< HEAD
			return new HealthEndpoint(new CompositeHealthIndicator(
					new OrderedHealthAggregator(), new HealthIndicatorRegistryFactory()
							.createHealthIndicatorRegistry(healthIndicators)));
=======
			return new HealthEndpoint(new CompositeHealthIndicator(new OrderedHealthAggregator(), healthIndicators));
>>>>>>> c6c139d9
		}

		@Bean
		public DiskSpaceHealthIndicator diskSpaceHealthIndicator() {
			return new DiskSpaceHealthIndicator(new File("."), DataSize.ofMegabytes(10));
		}

		@Bean
<<<<<<< HEAD
		public DataSourceHealthIndicator dbHealthIndicator(DataSource dataSource) {
=======
		public DataSourceHealthIndicator dataSourceHealthIndicator(DataSource dataSource) {
>>>>>>> c6c139d9
			return new DataSourceHealthIndicator(dataSource);
		}

		@Bean
		public CompositeHealthIndicator brokerHealthIndicator() {
			Map<String, HealthIndicator> indicators = new LinkedHashMap<>();
			indicators.put("us1",
					() -> Health.up().withDetail("version", "1.0.2").build());
			indicators.put("us2",
					() -> Health.up().withDetail("version", "1.0.4").build());
			return new CompositeHealthIndicator(new OrderedHealthAggregator(),
					indicators);
		}

	}

}<|MERGE_RESOLUTION|>--- conflicted
+++ resolved
@@ -58,10 +58,9 @@
 public class HealthEndpointDocumentationTests extends MockMvcEndpointDocumentationTests {
 
 	private static final List<FieldDescriptor> componentFields = Arrays.asList(
-			fieldWithPath("status")
-					.description("Status of a specific part of the application"),
-			subsectionWithPath("details").description(
-					"Details of the health of a specific part of the" + " application."));
+			fieldWithPath("status").description("Status of a specific part of the application"),
+			subsectionWithPath("details")
+					.description("Details of the health of a specific part of the" + " application."));
 
 	@Test
 	public void health() throws Exception {
@@ -83,8 +82,7 @@
 
 	@Test
 	public void healthComponentInstance() throws Exception {
-		this.mockMvc.perform(get("/actuator/health/broker/us1"))
-				.andExpect(status().isOk())
+		this.mockMvc.perform(get("/actuator/health/broker/us1")).andExpect(status().isOk())
 				.andDo(document("health/instance", responseFields(componentFields)));
 	}
 
@@ -95,13 +93,8 @@
 
 		@Bean
 		public HealthEndpoint endpoint(Map<String, HealthIndicator> healthIndicators) {
-<<<<<<< HEAD
-			return new HealthEndpoint(new CompositeHealthIndicator(
-					new OrderedHealthAggregator(), new HealthIndicatorRegistryFactory()
-							.createHealthIndicatorRegistry(healthIndicators)));
-=======
-			return new HealthEndpoint(new CompositeHealthIndicator(new OrderedHealthAggregator(), healthIndicators));
->>>>>>> c6c139d9
+			return new HealthEndpoint(new CompositeHealthIndicator(new OrderedHealthAggregator(),
+					new HealthIndicatorRegistryFactory().createHealthIndicatorRegistry(healthIndicators)));
 		}
 
 		@Bean
@@ -110,23 +103,16 @@
 		}
 
 		@Bean
-<<<<<<< HEAD
 		public DataSourceHealthIndicator dbHealthIndicator(DataSource dataSource) {
-=======
-		public DataSourceHealthIndicator dataSourceHealthIndicator(DataSource dataSource) {
->>>>>>> c6c139d9
 			return new DataSourceHealthIndicator(dataSource);
 		}
 
 		@Bean
 		public CompositeHealthIndicator brokerHealthIndicator() {
 			Map<String, HealthIndicator> indicators = new LinkedHashMap<>();
-			indicators.put("us1",
-					() -> Health.up().withDetail("version", "1.0.2").build());
-			indicators.put("us2",
-					() -> Health.up().withDetail("version", "1.0.4").build());
-			return new CompositeHealthIndicator(new OrderedHealthAggregator(),
-					indicators);
+			indicators.put("us1", () -> Health.up().withDetail("version", "1.0.2").build());
+			indicators.put("us2", () -> Health.up().withDetail("version", "1.0.4").build());
+			return new CompositeHealthIndicator(new OrderedHealthAggregator(), indicators);
 		}
 
 	}
