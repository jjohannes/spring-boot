--- conflicted
+++ resolved
@@ -59,8 +59,7 @@
  */
 public class GradleBuild implements TestRule {
 
-	private static final Pattern GRADLE_VERSION_PATTERN = Pattern
-			.compile("\\[Gradle .+\\]");
+	private static final Pattern GRADLE_VERSION_PATTERN = Pattern.compile("\\[Gradle .+\\]");
 
 	private final TemporaryFolder temp = new TemporaryFolder();
 
@@ -116,8 +115,7 @@
 
 	private URL getScriptForTestMethod(Description description) {
 		String name = description.getTestClass().getSimpleName() + "-"
-				+ removeGradleVersion(description.getMethodName())
-				+ this.dsl.getExtension();
+				+ removeGradleVersion(description.getMethodName()) + this.dsl.getExtension();
 		return description.getTestClass().getResource(name);
 	}
 
@@ -137,29 +135,15 @@
 		GradleBuild.this.script = null;
 	}
 
-<<<<<<< HEAD
 	private List<File> pluginClasspath() {
-		return Arrays.asList(new File("bin"), new File("build/classes/java/main"),
-				new File("build/resources/main"),
-				new File(pathOfJarContaining(LaunchScript.class)),
-				new File(pathOfJarContaining(ClassVisitor.class)),
+		return Arrays.asList(new File("bin"), new File("build/classes/java/main"), new File("build/resources/main"),
+				new File(pathOfJarContaining(LaunchScript.class)), new File(pathOfJarContaining(ClassVisitor.class)),
 				new File(pathOfJarContaining(DependencyManagementPlugin.class)),
 				new File(pathOfJarContaining(PropertiesKt.class)),
 				new File(pathOfJarContaining(KotlinCompilerRunner.class)),
 				new File(pathOfJarContaining(KotlinPlugin.class)),
 				new File(pathOfJarContaining(KotlinGradleSubplugin.class)),
 				new File(pathOfJarContaining(ArchiveEntry.class)));
-=======
-	private String pluginClasspath() {
-		return absolutePath("bin") + "," + absolutePath("build/classes/java/main") + ","
-				+ absolutePath("build/resources/main") + "," + pathOfJarContaining(LaunchScript.class) + ","
-				+ pathOfJarContaining(ClassVisitor.class) + "," + pathOfJarContaining(DependencyManagementPlugin.class)
-				+ "," + pathOfJarContaining(ArchiveEntry.class);
-	}
-
-	private String absolutePath(String path) {
-		return new File(path).getAbsolutePath();
->>>>>>> c6c139d9
 	}
 
 	private String pathOfJarContaining(Class<?> type) {
@@ -167,8 +151,7 @@
 	}
 
 	public GradleBuild script(String script) {
-		this.script = script.endsWith(this.dsl.getExtension()) ? script
-				: script + this.dsl.getExtension();
+		this.script = script.endsWith(this.dsl.getExtension()) ? script : script + this.dsl.getExtension();
 		return this;
 	}
 
@@ -191,25 +174,16 @@
 	}
 
 	public GradleRunner prepareRunner(String... arguments) throws IOException {
-<<<<<<< HEAD
 		String scriptContent = FileCopyUtils.copyToString(new FileReader(this.script))
 				.replace("{version}", getBootVersion())
-				.replace("{dependency-management-plugin-version}",
-						getDependencyManagementPluginVersion());
-		FileCopyUtils.copy(scriptContent, new FileWriter(
-				new File(this.projectDir, "build" + this.dsl.getExtension())));
+				.replace("{dependency-management-plugin-version}", getDependencyManagementPluginVersion());
+		FileCopyUtils.copy(scriptContent, new FileWriter(new File(this.projectDir, "build" + this.dsl.getExtension())));
 		GradleRunner gradleRunner = GradleRunner.create().withProjectDir(this.projectDir)
 				.withPluginClasspath(pluginClasspath());
 		if (this.dsl != Dsl.KOTLIN) {
 			// see https://github.com/gradle/gradle/issues/6862
 			gradleRunner.withDebug(true);
 		}
-=======
-		String scriptContent = FileCopyUtils.copyToString(new FileReader(this.script)).replace("{version}",
-				getBootVersion());
-		FileCopyUtils.copy(scriptContent, new FileWriter(new File(this.projectDir, "build.gradle")));
-		GradleRunner gradleRunner = GradleRunner.create().withProjectDir(this.projectDir).withDebug(true);
->>>>>>> c6c139d9
 		if (this.gradleVersion != null) {
 			gradleRunner.withGradleVersion(this.gradleVersion);
 		}
@@ -247,23 +221,19 @@
 
 	private static String getDependencyManagementPluginVersion() {
 		try (FileReader pomReader = new FileReader(".flattened-pom.xml")) {
-			Document pom = DocumentBuilderFactory.newInstance().newDocumentBuilder()
-					.parse(new InputSource(pomReader));
+			Document pom = DocumentBuilderFactory.newInstance().newDocumentBuilder().parse(new InputSource(pomReader));
 			NodeList dependencyElements = pom.getElementsByTagName("dependency");
 			for (int i = 0; i < dependencyElements.getLength(); i++) {
 				Element dependency = (Element) dependencyElements.item(i);
 				if (dependency.getElementsByTagName("artifactId").item(0).getTextContent()
 						.equals("dependency-management-plugin")) {
-					return dependency.getElementsByTagName("version").item(0)
-							.getTextContent();
+					return dependency.getElementsByTagName("version").item(0).getTextContent();
 				}
 			}
-			throw new IllegalStateException(
-					"dependency management plugin version not found");
-		}
-		catch (Exception ex) {
-			throw new IllegalStateException(
-					"Failed to find dependency management plugin version", ex);
+			throw new IllegalStateException("dependency management plugin version not found");
+		}
+		catch (Exception ex) {
+			throw new IllegalStateException("Failed to find dependency management plugin version", ex);
 		}
 	}
 
@@ -272,11 +242,7 @@
 			XPathFactory xPathFactory = XPathFactory.newInstance();
 			XPath xpath = xPathFactory.newXPath();
 			XPathExpression expr = xpath.compile(expression);
-<<<<<<< HEAD
 			String version = expr.evaluate(new InputSource(pomReader));
-=======
-			String version = expr.evaluate(new InputSource(new FileReader(".flattened-pom.xml")));
->>>>>>> c6c139d9
 			return version;
 		}
 		catch (Exception ex) {
