--- conflicted
+++ resolved
@@ -99,15 +99,9 @@
 		return message;
 	}
 
-<<<<<<< HEAD
 	private void appendApplicationName(StringBuilder message) {
-		String name = (this.sourceClass != null)
-				? ClassUtils.getShortName(this.sourceClass) : "application";
+		String name = (this.sourceClass != null) ? ClassUtils.getShortName(this.sourceClass) : "application";
 		message.append(name);
-=======
-	private String getApplicationName() {
-		return (this.sourceClass != null) ? ClassUtils.getShortName(this.sourceClass) : "application";
->>>>>>> 24925c3d
 	}
 
 	private void appendVersion(StringBuilder message, Class<?> source) {
@@ -138,14 +132,8 @@
 	private void appendContext(StringBuilder message) {
 		StringBuilder context = new StringBuilder();
 		ApplicationHome home = new ApplicationHome(this.sourceClass);
-<<<<<<< HEAD
 		if (home.getSource() != null) {
 			context.append(home.getSource().getAbsolutePath());
-=======
-		String path = (home.getSource() != null) ? home.getSource().getAbsolutePath() : "";
-		if (startedBy == null && path == null) {
-			return "";
->>>>>>> 24925c3d
 		}
 		append(context, "started by ", () -> System.getProperty("user.name"));
 		append(context, "in ", () -> System.getProperty("user.dir"));
@@ -160,8 +148,7 @@
 		append(message, prefix, call, "");
 	}
 
-	private void append(StringBuilder message, String prefix, Callable<Object> call,
-			String defaultValue) {
+	private void append(StringBuilder message, String prefix, Callable<Object> call, String defaultValue) {
 		Object result = callIfPossible(call);
 		String value = (result != null) ? result.toString() : null;
 		if (!StringUtils.hasLength(value)) {
