/*
 * Copyright 2012-2015 the original author or authors.
 *
 * Licensed under the Apache License, Version 2.0 (the "License");
 * you may not use this file except in compliance with the License.
 * You may obtain a copy of the License at
 *
 *      http://www.apache.org/licenses/LICENSE-2.0
 *
 * Unless required by applicable law or agreed to in writing, software
 * distributed under the License is distributed on an "AS IS" BASIS,
 * WITHOUT WARRANTIES OR CONDITIONS OF ANY KIND, either express or implied.
 * See the License for the specific language governing permissions and
 * limitations under the License.
 */

package org.springframework.boot.actuate.autoconfigure;

import java.util.ArrayList;
import java.util.Arrays;
import java.util.List;
import java.util.Set;

import javax.annotation.PostConstruct;

import org.springframework.beans.factory.annotation.Autowired;
import org.springframework.boot.actuate.endpoint.Endpoint;
import org.springframework.boot.actuate.endpoint.mvc.EndpointHandlerMapping;
import org.springframework.boot.actuate.endpoint.mvc.MvcEndpoint;
import org.springframework.boot.autoconfigure.AutoConfigureAfter;
import org.springframework.boot.autoconfigure.AutoConfigureBefore;
import org.springframework.boot.autoconfigure.EnableAutoConfiguration;
import org.springframework.boot.autoconfigure.condition.ConditionOutcome;
import org.springframework.boot.autoconfigure.condition.ConditionalOnClass;
import org.springframework.boot.autoconfigure.condition.ConditionalOnMissingBean;
import org.springframework.boot.autoconfigure.condition.ConditionalOnProperty;
import org.springframework.boot.autoconfigure.condition.ConditionalOnWebApplication;
import org.springframework.boot.autoconfigure.condition.SpringBootCondition;
import org.springframework.boot.autoconfigure.security.AuthenticationManagerConfiguration;
import org.springframework.boot.autoconfigure.security.FallbackWebSecurityAutoConfiguration;
import org.springframework.boot.autoconfigure.security.SecurityAutoConfiguration;
import org.springframework.boot.autoconfigure.security.SecurityPrerequisite;
import org.springframework.boot.autoconfigure.security.SecurityProperties;
import org.springframework.boot.autoconfigure.security.SpringBootWebSecurityConfiguration;
import org.springframework.boot.autoconfigure.web.ErrorController;
import org.springframework.boot.autoconfigure.web.ServerProperties;
import org.springframework.boot.context.properties.EnableConfigurationProperties;
import org.springframework.context.annotation.Bean;
import org.springframework.context.annotation.ConditionContext;
import org.springframework.context.annotation.Conditional;
import org.springframework.context.annotation.Configuration;
import org.springframework.core.annotation.Order;
import org.springframework.core.type.AnnotatedTypeMetadata;
import org.springframework.security.config.annotation.web.WebSecurityConfigurer;
import org.springframework.security.config.annotation.web.builders.HttpSecurity;
import org.springframework.security.config.annotation.web.builders.WebSecurity;
import org.springframework.security.config.annotation.web.builders.WebSecurity.IgnoredRequestConfigurer;
import org.springframework.security.config.annotation.web.configuration.EnableWebSecurity;
import org.springframework.security.config.annotation.web.configuration.WebSecurityConfiguration;
import org.springframework.security.config.annotation.web.configuration.WebSecurityConfigurerAdapter;
import org.springframework.security.config.annotation.web.configurers.ExpressionUrlAuthorizationConfigurer;
import org.springframework.security.web.AuthenticationEntryPoint;
import org.springframework.security.web.authentication.www.BasicAuthenticationEntryPoint;
import org.springframework.util.StringUtils;

/**
 * {@link EnableAutoConfiguration Auto-configuration} for security of framework endpoints.
 * Many aspects of the behavior can be controller with {@link ManagementServerProperties}
 * via externalized application properties (or via an bean definition of that type to set
 * the defaults).
 *
 * <p>
 * The framework {@link Endpoint}s (used to expose application information to operations)
 * include a {@link Endpoint#isSensitive() sensitive} configuration option which will be
 * used as a security hint by the filter created here.
 *
 * @author Dave Syer
 * @author Andy Wilkinson
 */
@Configuration
@ConditionalOnWebApplication
@ConditionalOnClass({ EnableWebSecurity.class })
@AutoConfigureAfter(SecurityAutoConfiguration.class)
@AutoConfigureBefore(FallbackWebSecurityAutoConfiguration.class)
@EnableConfigurationProperties
public class ManagementSecurityAutoConfiguration {

	private static final String[] NO_PATHS = new String[0];

	@Bean
	@ConditionalOnMissingBean({ IgnoredPathsWebSecurityConfigurerAdapter.class })
	public IgnoredPathsWebSecurityConfigurerAdapter ignoredPathsWebSecurityConfigurerAdapter() {
		return new IgnoredPathsWebSecurityConfigurerAdapter();
	}

	@Configuration
	protected static class ManagementSecurityPropertiesConfiguration implements
			SecurityPrerequisite {

		@Autowired(required = false)
		private SecurityProperties security;

		@Autowired(required = false)
		private ManagementServerProperties management;

		@PostConstruct
		public void init() {
			if (this.management != null && this.security != null) {
				this.security.getUser().getRole()
						.add(this.management.getSecurity().getRole());
			}
		}

	}

	// Get the ignored paths in early
	@Order(SecurityProperties.IGNORED_ORDER + 1)
	private static class IgnoredPathsWebSecurityConfigurerAdapter implements
			WebSecurityConfigurer<WebSecurity> {

		@Autowired(required = false)
		private ErrorController errorController;

		@Autowired(required = false)
		private EndpointHandlerMapping endpointHandlerMapping;

		@Autowired
		private ManagementServerProperties management;

		@Autowired
		private SecurityProperties security;

		@Autowired(required = false)
		private ServerProperties server;

		@Override
		public void configure(WebSecurity builder) throws Exception {
		}

		@Override
		public void init(WebSecurity builder) throws Exception {
			IgnoredRequestConfigurer ignoring = builder.ignoring();
			// The ignores are not cumulative, so to prevent overwriting the defaults we
			// add them back.
			List<String> ignored = SpringBootWebSecurityConfiguration
					.getIgnored(this.security);
			if (!this.management.getSecurity().isEnabled()) {
				ignored.addAll(Arrays
						.asList(getEndpointPaths(this.endpointHandlerMapping)));
			}
			if (ignored.contains("none")) {
				ignored.remove("none");
			}
			if (this.errorController != null) {
				ignored.add(normalizePath(this.errorController.getErrorPath()));
			}
			if (this.server != null) {
				String[] paths = this.server.getPathsArray(ignored);
				ignoring.antMatchers(paths);
			}
		}

		private String normalizePath(String errorPath) {
			String result = StringUtils.cleanPath(errorPath);
			if (!result.startsWith("/")) {
				result = "/" + result;
			}
			return result;
		}

	}

	@Configuration
	@ConditionalOnMissingBean(WebSecurityConfiguration.class)
	@Conditional(WebSecurityEnablerCondition.class)
	@EnableWebSecurity
	protected static class WebSecurityEnabler extends AuthenticationManagerConfiguration {
	}

	/**
	 * WebSecurityEnabler condition
	 */
	static class WebSecurityEnablerCondition extends SpringBootCondition {

		@Override
		public ConditionOutcome getMatchOutcome(ConditionContext context,
				AnnotatedTypeMetadata metadata) {
			String managementEnabled = context.getEnvironment().getProperty(
					"management.security.enabled", "true");
			String basicEnabled = context.getEnvironment().getProperty(
					"security.basic.enabled", "true");
			return new ConditionOutcome("true".equalsIgnoreCase(managementEnabled)
					&& !"true".equalsIgnoreCase(basicEnabled),
					"Management security enabled and basic disabled");
		}

	}

	@Configuration
	@ConditionalOnMissingBean({ ManagementWebSecurityConfigurerAdapter.class })
	@ConditionalOnProperty(prefix = "management.security", name = "enabled", matchIfMissing = true)
	@Order(ManagementServerProperties.BASIC_AUTH_ORDER)
	protected static class ManagementWebSecurityConfigurerAdapter extends
			WebSecurityConfigurerAdapter {

		@Autowired
		private SecurityProperties security;

		@Autowired
		private ManagementServerProperties management;

		@Autowired
		private ServerProperties server;

		@Autowired(required = false)
		private EndpointHandlerMapping endpointHandlerMapping;

		public void setEndpointHandlerMapping(
				EndpointHandlerMapping endpointHandlerMapping) {
			this.endpointHandlerMapping = endpointHandlerMapping;
		}

		@Override
		protected void configure(HttpSecurity http) throws Exception {
			// secure endpoints
			String[] paths = getEndpointPaths(this.endpointHandlerMapping);
			if (paths.length > 0 && this.management.getSecurity().isEnabled()) {
				// Always protect them if present
				if (this.security.isRequireSsl()) {
					http.requiresChannel().anyRequest().requiresSecure();
				}
				http.exceptionHandling().authenticationEntryPoint(entryPoint());
				paths = this.server.getPathsArray(paths);
				http.requestMatchers().antMatchers(paths);
				String[] endpointPaths = this.server.getPathsArray(getEndpointPaths(
						this.endpointHandlerMapping, false));
				configureAuthorizeRequests(endpointPaths, http.authorizeRequests());
				http.httpBasic();
				// No cookies for management endpoints by default
				http.csrf().disable();
				http.sessionManagement().sessionCreationPolicy(
						this.management.getSecurity().getSessions());
				SpringBootWebSecurityConfiguration.configureHeaders(http.headers(),
						this.security.getHeaders());
			}
		}

		private AuthenticationEntryPoint entryPoint() {
			BasicAuthenticationEntryPoint entryPoint = new BasicAuthenticationEntryPoint();
			entryPoint.setRealmName(this.security.getBasic().getRealm());
			return entryPoint;
		}

		private void configureAuthorizeRequests(
				String[] endpointPaths,
				ExpressionUrlAuthorizationConfigurer<HttpSecurity>.ExpressionInterceptUrlRegistry requests) {
			requests.antMatchers(endpointPaths).permitAll();
			requests.anyRequest().hasRole(this.management.getSecurity().getRole());
		}

	}

	private static String[] getEndpointPaths(EndpointHandlerMapping endpointHandlerMapping) {
		return StringUtils.mergeStringArrays(
				getEndpointPaths(endpointHandlerMapping, false),
				getEndpointPaths(endpointHandlerMapping, true));
	}

	private static String[] getEndpointPaths(
			EndpointHandlerMapping endpointHandlerMapping, boolean secure) {
		if (endpointHandlerMapping == null) {
			return NO_PATHS;
		}
		Set<? extends MvcEndpoint> endpoints = endpointHandlerMapping.getEndpoints();
		List<String> paths = new ArrayList<String>(endpoints.size());
		for (MvcEndpoint endpoint : endpoints) {
			if (endpoint.isSensitive() == secure) {
				String path = endpointHandlerMapping.getPath(endpoint.getPath());
				paths.add(path);
<<<<<<< HEAD
				// Add Spring MVC-generated additional paths
				paths.add(path + "/");
				paths.add(path + ".*");
=======
				if (secure) {
					// Ensure the nested paths are secured
					paths.add(path + "/**");
					// Add Spring MVC-generated additional paths
					paths.add(path + ".*");
				}
>>>>>>> d7ae0f3b
			}
		}
		return paths.toArray(new String[paths.size()]);
	}

}<|MERGE_RESOLUTION|>--- conflicted
+++ resolved
@@ -277,18 +277,10 @@
 			if (endpoint.isSensitive() == secure) {
 				String path = endpointHandlerMapping.getPath(endpoint.getPath());
 				paths.add(path);
-<<<<<<< HEAD
+				// Ensure that nested paths are secured
+				paths.add(path + "/**");
 				// Add Spring MVC-generated additional paths
-				paths.add(path + "/");
 				paths.add(path + ".*");
-=======
-				if (secure) {
-					// Ensure the nested paths are secured
-					paths.add(path + "/**");
-					// Add Spring MVC-generated additional paths
-					paths.add(path + ".*");
-				}
->>>>>>> d7ae0f3b
 			}
 		}
 		return paths.toArray(new String[paths.size()]);
