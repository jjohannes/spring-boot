--- conflicted
+++ resolved
@@ -42,19 +42,15 @@
 	@Override
 	protected void runWithForkedJvm(List<String> args) throws MojoExecutionException {
 		try {
-<<<<<<< HEAD
 			RunProcess runProcess = new RunProcess(new JavaExecutable().toString());
 			Runtime.getRuntime()
 					.addShutdownHook(new Thread(new RunProcessKiller(runProcess)));
-			runProcess.run(true, args.toArray(new String[args.size()]));
-=======
-			int exitCode = new RunProcess(new JavaExecutable().toString()).run(true,
-					args.toArray(new String[args.size()]));
+			int exitCode = runProcess.run(true, args.toArray(new String[args.size()]));
+
 			if (exitCode != 0) {
 				throw new MojoExecutionException(
 						"Application finished with non-zero exit code: " + exitCode);
 			}
->>>>>>> ec7d6381
 		}
 		catch (Exception ex) {
 			throw new MojoExecutionException("Could not exec java", ex);
