/*
 * Copyright 2012-2018 the original author or authors.
 *
 * Licensed under the Apache License, Version 2.0 (the "License");
 * you may not use this file except in compliance with the License.
 * You may obtain a copy of the License at
 *
 *      http://www.apache.org/licenses/LICENSE-2.0
 *
 * Unless required by applicable law or agreed to in writing, software
 * distributed under the License is distributed on an "AS IS" BASIS,
 * WITHOUT WARRANTIES OR CONDITIONS OF ANY KIND, either express or implied.
 * See the License for the specific language governing permissions and
 * limitations under the License.
 */

package sample.atmosphere;

import java.util.Collections;

import javax.servlet.ServletContext;
import javax.servlet.ServletException;

import org.atmosphere.cpr.AtmosphereServlet;
import org.atmosphere.cpr.ContainerInitializer;

import org.springframework.boot.SpringApplication;
import org.springframework.boot.SpringBootConfiguration;
import org.springframework.boot.autoconfigure.EnableAutoConfiguration;
import org.springframework.boot.web.servlet.ServletContextInitializer;
import org.springframework.boot.web.servlet.ServletRegistrationBean;
import org.springframework.context.annotation.Bean;
import org.springframework.context.annotation.Configuration;
import org.springframework.core.Ordered;
import org.springframework.web.servlet.config.annotation.ViewControllerRegistry;
import org.springframework.web.servlet.config.annotation.WebMvcConfigurer;

@SpringBootConfiguration
@EnableAutoConfiguration
public class SampleAtmosphereApplication {

	@Bean
	public EmbeddedAtmosphereInitializer atmosphereInitializer() {
		return new EmbeddedAtmosphereInitializer();
	}

	@Bean
	public ServletRegistrationBean<AtmosphereServlet> atmosphereServlet() {
		// Dispatcher servlet is mapped to '/home' to allow the AtmosphereServlet
		// to be mapped to '/chat'
		ServletRegistrationBean<AtmosphereServlet> registration = new ServletRegistrationBean<>(
				new AtmosphereServlet(), "/chat/*");
		registration.addInitParameter("org.atmosphere.cpr.packages", "sample");
		registration.addInitParameter("org.atmosphere.interceptor.HeartbeatInterceptor"
				+ ".clientHeartbeatFrequencyInSeconds", "10");
		registration.setLoadOnStartup(0);
		// Need to occur before the EmbeddedAtmosphereInitializer
		registration.setOrder(Ordered.HIGHEST_PRECEDENCE);
		return registration;
	}

	public static void main(String[] args) throws Exception {
		SpringApplication.run(SampleAtmosphereApplication.class, args);
	}

	@Configuration
	static class MvcConfiguration implements WebMvcConfigurer {

		@Override
		public void addViewControllers(ViewControllerRegistry registry) {
			registry.addViewController("/").setViewName("forward:/home/home.html");
		}

	}

	private static class EmbeddedAtmosphereInitializer extends ContainerInitializer
			implements ServletContextInitializer {

		@Override
		public void onStartup(ServletContext servletContext) throws ServletException {
			onStartup(Collections.emptySet(), servletContext);
		}

	}

<<<<<<< HEAD
	public static void main(String[] args) {
		SpringApplication.run(SampleAtmosphereApplication.class, args);
	}

=======
>>>>>>> e69296d7
}<|MERGE_RESOLUTION|>--- conflicted
+++ resolved
@@ -83,11 +83,4 @@
 
 	}
 
-<<<<<<< HEAD
-	public static void main(String[] args) {
-		SpringApplication.run(SampleAtmosphereApplication.class, args);
-	}
-
-=======
->>>>>>> e69296d7
 }